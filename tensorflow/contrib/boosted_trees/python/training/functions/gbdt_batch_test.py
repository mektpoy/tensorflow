--- conflicted
+++ resolved
@@ -695,23 +695,10 @@
           -1.29972088337, -1.38769364357, 3.42812108994, 1.02690505981,
           -1.75405228138
       ]
-<<<<<<< HEAD
-      expected_leaf_2 = [
-          -1.25471234322, -1.31451582909, 1.52006089687, 2.38751673698,
-          -1.32643198967
-      ]
-      self.assertAllClose(expected_leaf_1,
-                          output.trees[0].nodes[1].leaf.vector.value,
-                          rtol=1e-3, atol=1e-3)
-      self.assertAllClose(expected_leaf_2,
-                          output.trees[0].nodes[2].leaf.vector.value,
-                          rtol=1e-3, atol=1e-3)
-=======
       for i in range(learner_config.num_classes):
         self.assertAlmostEqual(expected[i],
                                output.trees[0].nodes[1].leaf.vector.value[i],
                                places=2)
->>>>>>> cc8e8dde
 
   def testTrainFnMulticlassDiagonalHessian(self):
     """Tests the GBDT train for multiclass diagonal hessian."""
